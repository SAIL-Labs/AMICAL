# Development files
.vscode/

# System files
*__pycache__/
*.DS_Store
Simulated_NRMdata/.DS_Store
 
# Install files 
*.txt
PKG*
<<<<<<< HEAD

=======
>>>>>>> 6066161c
<|MERGE_RESOLUTION|>--- conflicted
+++ resolved
@@ -8,8 +8,4 @@
  
 # Install files 
 *.txt
-PKG*
-<<<<<<< HEAD
-
-=======
->>>>>>> 6066161c
+PKG*